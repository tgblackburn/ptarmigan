--- conflicted
+++ resolved
@@ -1,6 +1,5 @@
 # Changelog
 
-<<<<<<< HEAD
 # v0.7.0
 
 In progress.
@@ -8,14 +7,13 @@
 New:
 
 * Finite bandwidth correction: optionally account for the effect of the laser pulse duration when sampling photon momenta.
-=======
+
 ## v0.6.2
 
 Fixed:
 
 * Min-max finding in hgram
 * Particle rotation in plain-text output
->>>>>>> 4ead4906
 
 ## v0.6.1
 
